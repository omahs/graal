--- conflicted
+++ resolved
@@ -541,19 +541,6 @@
          */
         RuntimeReflection.register(serializationTargetClass.getDeclaredConstructors());
         RuntimeReflection.register(serializationTargetClass.getDeclaredMethods());
-<<<<<<< HEAD
-        // By the JDK specification, serialVersionUID for proxy classes is always 0 and it is not
-        // used during deserialization process of a proxy class
-        if (!Proxy.isProxyClass(serializationTargetClass)) {
-            // computeDefaultSUID will be reflectively called at runtime to verify class consistency
-            Method computeDefaultSUID = ReflectionUtil.lookupMethod(ObjectStreamClass.class, "computeDefaultSUID", Class.class);
-            RuntimeReflection.register(computeDefaultSUID);
-        }
-    }
-
-    private static void registerFields(Class<?> serializationTargetClass) {
-=======
->>>>>>> 00657a13
         RuntimeReflection.register(serializationTargetClass.getDeclaredFields());
     }
 
