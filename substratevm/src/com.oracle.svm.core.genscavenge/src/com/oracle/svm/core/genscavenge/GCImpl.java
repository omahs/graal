--- conflicted
+++ resolved
@@ -1249,11 +1249,7 @@
     }
 
     @Fold
-<<<<<<< HEAD
     public GreyToBlackObjectVisitor getGreyToBlackObjectVisitor() {
-=======
-    GreyToBlackObjectVisitor getGreyToBlackObjectVisitor() {
->>>>>>> 114067fc
         return greyToBlackObjectVisitor;
     }
 
