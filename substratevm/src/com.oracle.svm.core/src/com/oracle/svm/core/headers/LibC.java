--- conflicted
+++ resolved
@@ -35,10 +35,9 @@
 
 import jdk.graal.compiler.api.replacements.Fold;
 
-<<<<<<< HEAD
+import jdk.graal.compiler.api.replacements.Fold;
+
 /** Platform-independent LibC support. */
-=======
->>>>>>> a791ad96
 public class LibC {
     public static final int EXIT_CODE_ABORT = 99;
 
