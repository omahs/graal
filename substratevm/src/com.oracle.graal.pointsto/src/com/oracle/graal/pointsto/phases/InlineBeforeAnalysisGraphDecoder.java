--- conflicted
+++ resolved
@@ -24,12 +24,9 @@
  */
 package com.oracle.graal.pointsto.phases;
 
-<<<<<<< HEAD
+import static com.oracle.graal.pointsto.phases.InlineBeforeAnalysisGraphDecoder.InlineBeforeAnalysisMethodScope.recordInlined;
+
 import java.lang.reflect.Field;
-=======
-import static com.oracle.graal.pointsto.phases.InlineBeforeAnalysisGraphDecoder.InlineBeforeAnalysisMethodScope.recordInlined;
-
->>>>>>> a2160526
 import java.util.ArrayDeque;
 import java.util.Deque;
 import java.util.concurrent.ConcurrentHashMap;
@@ -348,7 +345,6 @@
     }
 
     @Override
-<<<<<<< HEAD
     protected LoopScope handleMethodHandle(MethodScope s, LoopScope loopScope, InvokableData<MethodHandleWithExceptionNode> invokableData) {
         MethodHandleWithExceptionNode node = invokableData.invoke;
         Node replacement = node.trySimplify(providers.getConstantReflection().getMethodHandleAccess());
@@ -375,13 +371,14 @@
         invokeData.callTarget = callTarget;
 
         return handleInvokeWithCallTarget((PEMethodScope) s, loopScope, invokeData);
-=======
+    }
+
+    @Override
     protected void recordGraphElements(EncodedGraph encodedGraph) {
         /*
          * We temporarily delay recording graph elements, as at this point it is possible inlining
          * will be aborted.
          */
->>>>>>> a2160526
     }
 
     @Override
