/*
 * Copyright (c) 2022, 2022, Oracle and/or its affiliates. All rights reserved.
 * DO NOT ALTER OR REMOVE COPYRIGHT NOTICES OR THIS FILE HEADER.
 *
 * This code is free software; you can redistribute it and/or modify it
 * under the terms of the GNU General Public License version 2 only, as
 * published by the Free Software Foundation.  Oracle designates this
 * particular file as subject to the "Classpath" exception as provided
 * by Oracle in the LICENSE file that accompanied this code.
 *
 * This code is distributed in the hope that it will be useful, but WITHOUT
 * ANY WARRANTY; without even the implied warranty of MERCHANTABILITY or
 * FITNESS FOR A PARTICULAR PURPOSE.  See the GNU General Public License
 * version 2 for more details (a copy is included in the LICENSE file that
 * accompanied this code).
 *
 * You should have received a copy of the GNU General Public License version
 * 2 along with this work; if not, write to the Free Software Foundation,
 * Inc., 51 Franklin St, Fifth Floor, Boston, MA 02110-1301 USA.
 *
 * Please contact Oracle, 500 Oracle Parkway, Redwood Shores, CA 94065 USA
 * or visit www.oracle.com if you need additional information or have any
 * questions.
 */
package com.oracle.svm.graal.hosted;

import static com.oracle.svm.common.meta.MultiMethod.DEOPT_TARGET_METHOD;
import static com.oracle.svm.common.meta.MultiMethod.ORIGINAL_METHOD;
import static com.oracle.svm.hosted.code.SubstrateCompilationDirectives.RUNTIME_COMPILED_METHOD;
import static com.oracle.svm.hosted.phases.InlineBeforeAnalysisPolicyUtils.Options.InlineBeforeAnalysisAllowedDepth;
import static org.graalvm.compiler.java.BytecodeParserOptions.InlineDuringParsingMaxDepth;

import java.util.ArrayList;
import java.util.Collection;
import java.util.HashMap;
import java.util.HashSet;
import java.util.LinkedList;
import java.util.List;
import java.util.Map;
import java.util.Objects;
import java.util.Queue;
import java.util.Set;
import java.util.concurrent.ConcurrentHashMap;
import java.util.concurrent.atomic.AtomicLong;
import java.util.function.Function;

import org.graalvm.collections.EconomicMap;
import org.graalvm.compiler.core.common.PermanentBailoutException;
import org.graalvm.compiler.core.common.spi.ConstantFieldProvider;
import org.graalvm.compiler.debug.DebugContext;
import org.graalvm.compiler.debug.DebugHandlersFactory;
import org.graalvm.compiler.debug.Indent;
import org.graalvm.compiler.graph.NodeClass;
import org.graalvm.compiler.java.BytecodeParser;
import org.graalvm.compiler.java.GraphBuilderPhase;
import org.graalvm.compiler.loop.phases.ConvertDeoptimizeToGuardPhase;
import org.graalvm.compiler.nodes.CallTargetNode;
import org.graalvm.compiler.nodes.FixedWithNextNode;
import org.graalvm.compiler.nodes.FrameState;
import org.graalvm.compiler.nodes.GraphEncoder;
import org.graalvm.compiler.nodes.StateSplit;
import org.graalvm.compiler.nodes.StructuredGraph;
import org.graalvm.compiler.nodes.ValueNode;
import org.graalvm.compiler.nodes.graphbuilderconf.GraphBuilderConfiguration;
import org.graalvm.compiler.nodes.graphbuilderconf.GraphBuilderContext;
import org.graalvm.compiler.nodes.graphbuilderconf.InlineInvokePlugin;
import org.graalvm.compiler.nodes.graphbuilderconf.IntrinsicContext;
import org.graalvm.compiler.nodes.graphbuilderconf.NodePlugin;
import org.graalvm.compiler.options.Option;
import org.graalvm.compiler.options.OptionValues;
import org.graalvm.compiler.phases.OptimisticOptimizations;
import org.graalvm.compiler.phases.Phase;
import org.graalvm.compiler.phases.PhaseSuite;
import org.graalvm.compiler.phases.common.CanonicalizerPhase;
import org.graalvm.compiler.phases.common.IterativeConditionalEliminationPhase;
import org.graalvm.compiler.phases.tiers.HighTierContext;
import org.graalvm.compiler.phases.util.Providers;
import org.graalvm.compiler.printer.GraalDebugHandlersFactory;
import org.graalvm.compiler.truffle.compiler.phases.DeoptimizeOnExceptionPhase;
import org.graalvm.compiler.word.WordTypes;
import org.graalvm.nativeimage.ImageSingletons;
import org.graalvm.nativeimage.hosted.Feature;

import com.oracle.graal.pointsto.BigBang;
import com.oracle.graal.pointsto.PointsToAnalysis;
import com.oracle.graal.pointsto.api.HostVM;
import com.oracle.graal.pointsto.flow.InvokeTypeFlow;
import com.oracle.graal.pointsto.flow.MethodFlowsGraph;
import com.oracle.graal.pointsto.infrastructure.GraphProvider;
import com.oracle.graal.pointsto.meta.AnalysisMetaAccess;
import com.oracle.graal.pointsto.meta.AnalysisMethod;
import com.oracle.graal.pointsto.meta.AnalysisType;
import com.oracle.graal.pointsto.meta.HostedProviders;
import com.oracle.graal.pointsto.meta.InvokeInfo;
import com.oracle.graal.pointsto.meta.PointsToAnalysisMethod;
import com.oracle.graal.pointsto.phases.InlineBeforeAnalysisPolicy;
import com.oracle.graal.pointsto.util.CompletionExecutor;
import com.oracle.svm.common.meta.MultiMethod;
import com.oracle.svm.core.ParsingReason;
import com.oracle.svm.core.config.ConfigurationValues;
import com.oracle.svm.core.graal.nodes.DeoptEntryNode;
import com.oracle.svm.core.graal.nodes.InlinedInvokeArgumentsNode;
import com.oracle.svm.core.graal.stackvalue.StackValueNode;
import com.oracle.svm.core.option.HostedOptionKey;
import com.oracle.svm.core.option.HostedOptionValues;
import com.oracle.svm.core.util.VMError;
import com.oracle.svm.graal.GraalSupport;
import com.oracle.svm.graal.meta.SubstrateMethod;
import com.oracle.svm.hosted.FeatureImpl;
import com.oracle.svm.hosted.ProgressReporter;
import com.oracle.svm.hosted.RuntimeCompilationSupport;
import com.oracle.svm.hosted.SVMHost;
import com.oracle.svm.hosted.analysis.SVMParsingSupport;
import com.oracle.svm.hosted.code.CompileQueue;
import com.oracle.svm.hosted.code.DeoptimizationUtils;
import com.oracle.svm.hosted.code.SubstrateCompilationDirectives;
import com.oracle.svm.hosted.meta.HostedMethod;
import com.oracle.svm.hosted.meta.HostedUniverse;
import com.oracle.svm.hosted.nodes.DeoptProxyNode;
import com.oracle.svm.hosted.phases.AnalysisGraphBuilderPhase;
import com.oracle.svm.hosted.phases.ConstantFoldLoadFieldPlugin;
import com.oracle.svm.hosted.phases.InlineBeforeAnalysisPolicyUtils;
import com.oracle.svm.hosted.phases.InlineBeforeAnalysisPolicyUtils.AccumulativeInlineScope;
import com.oracle.svm.hosted.phases.InlineBeforeAnalysisPolicyUtils.AlwaysInlineScope;
import com.oracle.svm.hosted.phases.StrengthenStampsPhase;

import jdk.vm.ci.code.BytecodePosition;
import jdk.vm.ci.meta.JavaKind;
import jdk.vm.ci.meta.ResolvedJavaMethod;
import jdk.vm.ci.meta.ResolvedJavaType;

/**
 * Runtime compilation strategy used when {@link com.oracle.svm.core.SubstrateOptions#ParseOnceJIT}
 * is enabled.
 */
public class ParseOnceRuntimeCompilationFeature extends RuntimeCompilationFeature implements Feature, RuntimeCompilationSupport {

    public static class Options {
        /*
         * Note this phase is currently overly aggressive and can illegally remove proxies. This
         * will be fixed in GR-44459.
         */
        @Option(help = "Remove Deopt(Entries,Anchors,Proxies) determined to be unneeded after the runtime compiled graphs have been finalized.")//
        public static final HostedOptionKey<Boolean> RemoveUnneededDeoptSupport = new HostedOptionKey<>(false);

        @Option(help = "Perform InlineBeforeAnalysis on runtime compiled methods")//
        public static final HostedOptionKey<Boolean> RuntimeCompilationInlineBeforeAnalysis = new HostedOptionKey<>(true);
    }

    public static final class CallTreeNode extends AbstractCallTreeNode {
        final BytecodePosition position;

        CallTreeNode(AnalysisMethod implementationMethod, AnalysisMethod targetMethod, CallTreeNode parent, BytecodePosition position) {
            super(parent, targetMethod, implementationMethod);
            this.position = position;
        }

        @Override
        public String getPosition() {
            if (position == null) {
                return "[root]";
            }
            return position.toString();
        }

        /**
         * It is not worthwhile to decode the graph to get the node count.
         */
        @Override
        public int getNodeCount() {
            return -1;
        }

    }

    static class RuntimeCompilationCandidateImpl implements RuntimeCompilationCandidate {
        AnalysisMethod implementationMethod;
        AnalysisMethod targetMethod;

        RuntimeCompilationCandidateImpl(AnalysisMethod implementationMethod, AnalysisMethod targetMethod) {
            this.implementationMethod = implementationMethod;
            this.targetMethod = targetMethod;
        }

        @Override
        public AnalysisMethod getImplementationMethod() {
            return implementationMethod;
        }

        @Override
        public AnalysisMethod getTargetMethod() {
            return targetMethod;
        }

        @Override
        public boolean equals(Object o) {
            if (this == o) {
                return true;
            }
            if (o == null || getClass() != o.getClass()) {
                return false;
            }
            RuntimeCompilationCandidateImpl that = (RuntimeCompilationCandidateImpl) o;
            return implementationMethod.equals(that.implementationMethod) && targetMethod.equals(that.targetMethod);
        }

        @Override
        public int hashCode() {
            return Objects.hash(implementationMethod, targetMethod);
        }
    }

    static final class RuntimeCompiledMethodImpl implements RuntimeCompiledMethod {
        final AnalysisMethod method;

        private RuntimeCompiledMethodImpl(AnalysisMethod method) {
            this.method = method;
        }

        @Override
        public AnalysisMethod getMethod() {
            return method;
        }

        @Override
        public Collection<ResolvedJavaMethod> getInlinedMethods() {
            /*
             * Currently no inlining is performed when ParseOnceJIT is enabled.
             */
            return List.of();
        }

        @Override
        public Collection<ResolvedJavaMethod> getInvokeTargets() {
            List<ResolvedJavaMethod> targets = new ArrayList<>();
            for (var invoke : method.getInvokes()) {
                targets.add(invoke.getTargetMethod());
            }
            return targets;
        }

        @Override
        public boolean equals(Object o) {
            if (this == o) {
                return true;
            }
            if (o == null || getClass() != o.getClass()) {
                return false;
            }
            RuntimeCompiledMethodImpl that = (RuntimeCompiledMethodImpl) o;
            return method.equals(that.method);
        }

        @Override
        public int hashCode() {
            return Objects.hash(method);
        }
    }

    public static class RuntimeGraphBuilderPhase extends AnalysisGraphBuilderPhase {

        RuntimeGraphBuilderPhase(Providers providers,
                        GraphBuilderConfiguration graphBuilderConfig, OptimisticOptimizations optimisticOpts, IntrinsicContext initialIntrinsicContext, WordTypes wordTypes, SVMHost hostVM) {
            super(providers, graphBuilderConfig, optimisticOpts, initialIntrinsicContext, wordTypes, hostVM);
        }

        @Override
        protected BytecodeParser createBytecodeParser(StructuredGraph graph, BytecodeParser parent, ResolvedJavaMethod method, int entryBCI, IntrinsicContext intrinsicContext) {
            return new RuntimeBytecodeParser(this, graph, parent, method, entryBCI, intrinsicContext, hostVM);
        }
    }

    public static class RuntimeBytecodeParser extends AnalysisGraphBuilderPhase.AnalysisBytecodeParser {

        RuntimeBytecodeParser(GraphBuilderPhase.Instance graphBuilderInstance, StructuredGraph graph, BytecodeParser parent, ResolvedJavaMethod method, int entryBCI,
                        IntrinsicContext intrinsicContext, SVMHost svmHost) {
            super(graphBuilderInstance, graph, parent, method, entryBCI, intrinsicContext, svmHost, false);
        }

        @Override
        protected boolean tryInvocationPlugin(CallTargetNode.InvokeKind invokeKind, ValueNode[] args, ResolvedJavaMethod targetMethod, JavaKind resultType) {
            boolean result = super.tryInvocationPlugin(invokeKind, args, targetMethod, resultType);
            if (result) {
                SubstrateCompilationDirectives.singleton().registerAsDeoptInlininingExclude(targetMethod);
            }
            return result;
        }

        @Override
        protected boolean shouldVerifyFrameStates() {
            /*
             * (GR-46115) Ideally we should verify frame states in methods registered for runtime
             * compilations, as well as any other methods that can deoptimize. Because runtime
             * compiled methods can pull in almost arbitrary code, this means most frame states
             * should be verified. We currently use illegal states as placeholders in many places,
             * so this cannot be enabled at the moment.
             */
            return false;
        }
    }

    private final Set<AnalysisMethod> registeredRuntimeCompilations = ConcurrentHashMap.newKeySet();
    private final Set<SubstrateMethod> substrateAnalysisMethods = ConcurrentHashMap.newKeySet();
    private final Map<AnalysisMethod, String> invalidForRuntimeCompilation = new ConcurrentHashMap<>();
    private final Set<RuntimeCompilationCandidate> runtimeCompilationCandidates = ConcurrentHashMap.newKeySet();
    private Set<RuntimeCompiledMethod> runtimeCompilations = null;
    private Map<RuntimeCompilationCandidate, CallTreeNode> runtimeCandidateCallTree = null;
    private Map<AnalysisMethod, CallTreeNode> runtimeCompiledMethodCallTree = null;
    private HostedProviders analysisProviders = null;
    private AllowInliningPredicate allowInliningPredicate = null;

    @Override
    public List<Class<? extends Feature>> getRequiredFeatures() {
        return RuntimeCompilationFeature.getRequiredFeaturesHelper();
    }

    @Override
    public void afterRegistration(AfterRegistrationAccess access) {
        ImageSingletons.add(SVMParsingSupport.class, new RuntimeCompilationParsingSupport());
        ImageSingletons.add(HostVM.MultiMethodAnalysisPolicy.class, new RuntimeCompilationAnalysisPolicy());
        ImageSingletons.add(RuntimeCompilationFeature.class, this);
        ImageSingletons.add(RuntimeCompilationSupport.class, this);
    }

    @Override
    public void duringSetup(DuringSetupAccess c) {
        duringSetupHelper(c);
    }

    @Override
    public void beforeAnalysis(BeforeAnalysisAccess c) {
        beforeAnalysisHelper(c);
    }

    @Override
    public void registerAllowInliningPredicate(AllowInliningPredicate predicate) {
        assert allowInliningPredicate == null;
        allowInliningPredicate = predicate;
    }

    @Override
    public void initializeAnalysisProviders(BigBang bb, Function<ConstantFieldProvider, ConstantFieldProvider> generator) {
        HostedProviders defaultProviders = bb.getProviders(ORIGINAL_METHOD);
        HostedProviders customHostedProviders = (HostedProviders) defaultProviders.copyWith(generator.apply(defaultProviders.getConstantFieldProvider()));
        customHostedProviders.setGraphBuilderPlugins(hostedProviders.getGraphBuilderPlugins());
        analysisProviders = customHostedProviders;
    }

    boolean newRuntimeMethodsSeen = false;

    @Override
    public void duringAnalysis(DuringAnalysisAccess c) {
        /*
         * Note this will be removed once graphEncoder and the graal graph object replacer are
         * thread friendly.
         */
        FeatureImpl.DuringAnalysisAccessImpl config = (FeatureImpl.DuringAnalysisAccessImpl) c;

        if (newRuntimeMethodsSeen) {
            SubstrateMethod[] methodsToCompileArr = substrateAnalysisMethods.stream().toArray(SubstrateMethod[]::new);
            GraalSupport.setMethodsToCompile(config, methodsToCompileArr);
            config.requireAnalysisIteration();
            newRuntimeMethodsSeen = false;
        }

        graphEncoder.finishPrepare();
        AnalysisMetaAccess metaAccess = config.getMetaAccess();
        NodeClass<?>[] nodeClasses = graphEncoder.getNodeClasses();
        for (NodeClass<?> nodeClass : nodeClasses) {
            metaAccess.lookupJavaType(nodeClass.getClazz()).registerAsAllocated("All " + NodeClass.class.getName() + " classes are marked as instantiated eagerly.");
        }
        if (GraalSupport.setGraphEncoding(config, graphEncoder.getEncoding(), graphEncoder.getObjects(), nodeClasses)) {
            config.requireAnalysisIteration();
        }

        if (objectReplacer.updateDataDuringAnalysis()) {
            config.requireAnalysisIteration();
        }
    }

    @Override
    public void afterAnalysis(AfterAnalysisAccess access) {
        /*
         * At this point need to determine which methods are actually valid for runtime compilation
         * and calculate their reachability info.
         */
        buildCallTrees();

        runtimeCompilations = new HashSet<>();
        FeatureImpl.AfterAnalysisAccessImpl impl = (FeatureImpl.AfterAnalysisAccessImpl) access;
        for (var method : impl.getUniverse().getMethods()) {
            var rMethod = method.getMultiMethod(RUNTIME_COMPILED_METHOD);
            if (rMethod != null && rMethod.isReachable() && !invalidForRuntimeCompilation.containsKey(rMethod)) {
                boolean added = runtimeCompilations.add(new RuntimeCompiledMethodImpl(method));
                if (added) {
                    assert runtimeCompiledMethodCallTree.containsKey(method);
                }
            }
        }

        // call super after
        afterAnalysisHelper();

        // after analysis has completed we must ensure no new SubstrateTypes are introduced
        objectReplacer.forbidNewTypes();

        System.out.println("Number of runtime compiled methods: " + getRuntimeCompiledMethods().size());
    }

    @Override
    protected AbstractCallTreeNode getCallTreeNode(RuntimeCompilationCandidate candidate) {
        var result = runtimeCandidateCallTree.get(candidate);
        assert result != null;
        return result;
    }

    @Override
    protected AbstractCallTreeNode getCallTreeNode(RuntimeCompiledMethod method) {
        return getCallTreeNode(method.getMethod());
    }

    @Override
    protected AbstractCallTreeNode getCallTreeNode(ResolvedJavaMethod method) {
        var result = runtimeCompiledMethodCallTree.get(method);
        assert result != null;
        return result;
    }

    @Override
    public Collection<RuntimeCompiledMethod> getRuntimeCompiledMethods() {
        return runtimeCompilations;
    }

    @Override
    public Collection<RuntimeCompilationCandidate> getAllRuntimeCompilationCandidates() {
        return runtimeCompilationCandidates;
    }

    private void buildCallTrees() {
        /*
         * While it is possible to dynamically calculate call traces by enabling
         * PointstoOptions#TraceAccessChain, creating call trees post-analysis for runtime compiled
         * methods allows use to not have this overhead during analysis and also to determine the
         * access chains for multiple call sites with the same destination.
         *
         * This is useful to create more stringent blocklist checks.
         */
        assert runtimeCandidateCallTree == null && runtimeCompiledMethodCallTree == null;
        runtimeCandidateCallTree = new HashMap<>();
        runtimeCompiledMethodCallTree = new HashMap<>();

        Queue<CallTreeNode> worklist = new LinkedList<>();

        /* First initialize with registered runtime compilations */
        for (AnalysisMethod root : registeredRuntimeCompilations) {
            var runtimeRoot = root.getMultiMethod(RUNTIME_COMPILED_METHOD);
            if (runtimeRoot != null) {
                runtimeCandidateCallTree.computeIfAbsent(new RuntimeCompilationCandidateImpl(root, root), (candidate) -> {
                    var result = new CallTreeNode(root, root, null, null);
                    worklist.add(result);
                    return result;
                });
            }
        }

        /*
         * Find all runtime compiled methods reachable from registered runtime compilations.
         *
         * Note within the maps we store the original methods, not the runtime methods.
         */
        while (!worklist.isEmpty()) {
            var caller = worklist.remove();
            caller.linkAsChild();

            /*
             * We only need to record one trace for methods
             */
            var method = caller.getImplementationMethod();
            if (runtimeCompiledMethodCallTree.containsKey(method)) {
                // This method has already been processed
                continue;
            } else {
                runtimeCompiledMethodCallTree.put(method, caller);
            }
            var runtimeMethod = method.getMultiMethod(RUNTIME_COMPILED_METHOD);
            assert runtimeMethod != null;

            for (InvokeInfo invokeInfo : runtimeMethod.getInvokes()) {
                AnalysisMethod invokeTarget = invokeInfo.getTargetMethod();
                if (invokeInfo.isDeoptInvokeTypeFlow()) {
                    assert SubstrateCompilationDirectives.isRuntimeCompiledMethod(invokeTarget);
                    invokeTarget = invokeTarget.getMultiMethod(ORIGINAL_METHOD);
                }
                AnalysisMethod target = invokeTarget;
                assert target.isOriginalMethod();
                for (AnalysisMethod implementation : invokeInfo.getAllCallees()) {
                    if (SubstrateCompilationDirectives.isRuntimeCompiledMethod(implementation)) {
                        var origImpl = implementation.getMultiMethod(ORIGINAL_METHOD);
                        assert origImpl != null;
                        runtimeCandidateCallTree.computeIfAbsent(new RuntimeCompilationCandidateImpl(origImpl, target), (candidate) -> {
                            var result = new CallTreeNode(origImpl, target, caller, invokeInfo.getPosition());
                            worklist.add(result);
                            return result;
                        });
                    } else if (implementation.isOriginalMethod() && implementation.getMultiMethod(RUNTIME_COMPILED_METHOD) == null) {
                        /*
                         * Recording that this call was reachable, but not converted to a runtime
                         * compiled method.
                         */
                        runtimeCandidateCallTree.computeIfAbsent(new RuntimeCompilationCandidateImpl(implementation, target),
                                        (candidate) -> {
                                            var result = new CallTreeNode(implementation, target, caller, invokeInfo.getPosition());
                                            result.linkAsChild();
                                            return result;
                                        });
                    }
                }
            }
        }
    }

    public Set<ResolvedJavaMethod> parsedRuntimeMethods = ConcurrentHashMap.newKeySet();
    public AtomicLong totalParsedRuntimeMethods = new AtomicLong();
    public Set<ResolvedJavaMethod> parsedDeoptMethods = ConcurrentHashMap.newKeySet();
    public AtomicLong totalParsedDeoptMethods = new AtomicLong();

    private class RuntimeCompileTask implements CompletionExecutor.DebugContextRunnable {
        final HostedMethod method;

        RuntimeCompileTask(HostedMethod method) {
            this.method = method;
        }

        @Override
        public DebugContext getDebug(OptionValues options, List<DebugHandlersFactory> factories) {
            return new DebugContext.Builder(options, factories).description(getDescription()).build();
        }

        @Override
        public void run(DebugContext debug) {
            compileRuntimeCompiledMethod(debug, method);
        }
    }

    private final Map<HostedMethod, StructuredGraph> runtimeGraphs = new ConcurrentHashMap<>();

    @SuppressWarnings("try")
    private void compileRuntimeCompiledMethod(DebugContext debug, HostedMethod method) {
        assert method.getMultiMethodKey() == RUNTIME_COMPILED_METHOD;

        AnalysisMethod aMethod = method.getWrapped();
        StructuredGraph graph = aMethod.decodeAnalyzedGraph(debug, null);
        if (graph == null) {
            throw VMError.shouldNotReachHere("Method not parsed during static analysis: " + aMethod.format("%r %H.%n(%p)"));
        }
        /*
         * The graph in the analysis universe is no longer necessary once it is transplanted into
         * the hosted universe.
         */
        aMethod.setAnalyzedGraph(null);

        CanonicalizerPhase canonicalizer = CanonicalizerPhase.create();
        IterativeConditionalEliminationPhase conditionalElimination = new IterativeConditionalEliminationPhase(canonicalizer, true);
        ConvertDeoptimizeToGuardPhase convertDeoptimizeToGuard = new ConvertDeoptimizeToGuardPhase(canonicalizer);

        try (DebugContext.Scope s = debug.scope("RuntimeOptimize", graph, method, this)) {
            canonicalizer.apply(graph, hostedProviders);

            conditionalElimination.apply(graph, hostedProviders);

            /*
             * ConvertDeoptimizeToGuardPhase was already executed after parsing, but optimizations
             * applied in between can provide new potential.
             */
            convertDeoptimizeToGuard.apply(graph, hostedProviders);

            /*
             * More optimizations can be added here.
             */
        } catch (Throwable e) {
            throw debug.handle(e);
        }

        /*
         * Registering all deopt entries seen within the optimized graph. This should be strictly a
         * subset of the deopt entrypoints seen during evaluation.
         */
        AnalysisMethod origMethod = method.getMultiMethod(ORIGINAL_METHOD).getWrapped();
        DeoptimizationUtils.registerDeoptEntries(graph, registeredRuntimeCompilations.contains(origMethod),
                        (deoptEntryMethod -> {
                            PointsToAnalysisMethod deoptMethod = (PointsToAnalysisMethod) ((PointsToAnalysisMethod) deoptEntryMethod).getMultiMethod(DEOPT_TARGET_METHOD);
                            VMError.guarantee(deoptMethod != null, "New deopt target method seen: %s", deoptEntryMethod);
                            return deoptMethod;
                        }));

        assert RuntimeCompilationFeature.verifyNodes(graph);
        var previous = runtimeGraphs.put(method, graph);
        assert previous == null;

        // graph encoder is not currently threadsafe
        synchronized (this) {
            graphEncoder.prepare(graph);
        }
    }

    @SuppressWarnings("try")
    private void encodeRuntimeCompiledMethods() {
        graphEncoder.finishPrepare();

        // at this point no new deoptimization entrypoints can be registered.
        SubstrateCompilationDirectives.singleton().sealDeoptimizationInfo();

        for (var runtimeInfo : runtimeGraphs.entrySet()) {
            var graph = runtimeInfo.getValue();
            var method = runtimeInfo.getKey();
            DebugContext debug = new DebugContext.Builder(graph.getOptions(), new GraalDebugHandlersFactory(hostedProviders.getSnippetReflection())).build();
            graph.resetDebug(debug);
            try (DebugContext.Scope s = debug.scope("Graph Encoding", graph);
                            DebugContext.Activation a = debug.activate()) {
                long startOffset = graphEncoder.encode(graph);
                objectReplacer.createMethod(method).setEncodedGraphStartOffset(startOffset);
            } catch (Throwable ex) {
                debug.handle(ex);
            }
        }

        ProgressReporter.singleton().setGraphEncodingByteLength(graphEncoder.getEncoding().length);
        GraalSupport.setGraphEncoding(null, graphEncoder.getEncoding(), graphEncoder.getObjects(), graphEncoder.getNodeClasses());

        objectReplacer.updateDataDuringAnalysis();

        /* All the temporary data structures used during encoding are no longer necessary. */
        graphEncoder = null;
    }

    @Override
    public void beforeCompilation(BeforeCompilationAccess c) {
        System.out.println("Number of runtime compiled methods: " + getRuntimeCompiledMethods().size());

        beforeCompilationHelper();

        System.out.println("Num runtime parsed methods " + parsedRuntimeMethods.size());
        System.out.println("Num deopt parsed methods " + parsedDeoptMethods.size());
        System.out.println("total count of runtime parsed methods " + totalParsedRuntimeMethods.get());
        System.out.println("total count of deopt parsed methods " + totalParsedDeoptMethods.get());

    }

    @Override
    public void onCompileQueueCreation(HostedUniverse universe, CompileQueue compileQueue) {
        /*
         * Start fresh with a new GraphEncoder, since we are going to optimize all graphs now that
         * the static analysis results are available.
         */
        graphEncoder = new GraphEncoder(ConfigurationValues.getTarget().arch);

        SubstrateCompilationDirectives.singleton().resetDeoptEntries();
        /*
         * Customize runtime compile methods for compiling them into substrate graphs.
         */
        CompletionExecutor executor = compileQueue.getExecutor();
        try {
            compileQueue.runOnExecutor(() -> {
                universe.getMethods().stream().map(method -> method.getMultiMethod(RUNTIME_COMPILED_METHOD)).filter(method -> {
                    if (method != null) {
                        AnalysisMethod aMethod = method.getWrapped();
                        return aMethod.isImplementationInvoked() && !invalidForRuntimeCompilation.containsKey(aMethod);
                    }
                    return false;
                }).forEach(method -> {
                    executor.execute(new RuntimeCompileTask(method));
                });
            });
        } catch (InterruptedException exception) {
            VMError.shouldNotReachHere(exception);
        }
        encodeRuntimeCompiledMethods();

        /*
         * For Deoptimization Targets add a custom phase which removes all deoptimization
         * entrypoints which are deemed no longer necessary.
         */
        CompileQueue.ParseHooks deoptParseHooks = new CompileQueue.ParseHooks(compileQueue) {
            @Override
            protected PhaseSuite<HighTierContext> getAfterParseSuite() {
                PhaseSuite<HighTierContext> suite = super.getAfterParseSuite();
                if (Options.RemoveUnneededDeoptSupport.getValue()) {
                    var iterator = suite.findPhase(StrengthenStampsPhase.class);
                    if (iterator == null) {
                        suite.prependPhase(new RemoveUnneededDeoptSupport());
                    } else {
                        iterator.add(new RemoveUnneededDeoptSupport());
                    }
                }

                return suite;
            }
        };

        universe.getMethods().stream().map(method -> method.getMultiMethod(DEOPT_TARGET_METHOD)).filter(method -> {
            if (method != null) {
                return compileQueue.isRegisteredDeoptTarget(method);
            }
            return false;
        }).forEach(method -> method.compilationInfo.setCustomParseHooks(deoptParseHooks));

    }

    @Override
    public void afterCompilation(AfterCompilationAccess a) {
        super.afterCompilationHelper(a);
    }

    @Override
    public void afterHeapLayout(AfterHeapLayoutAccess a) {
        afterHeapLayoutHelper(a);
    }

    @Override
    public SubstrateMethod prepareMethodForRuntimeCompilation(ResolvedJavaMethod method, FeatureImpl.BeforeAnalysisAccessImpl config) {
        AnalysisMethod aMethod = (AnalysisMethod) method;
        assert aMethod.isOriginalMethod();

        SubstrateMethod sMethod = objectReplacer.createMethod(aMethod);
        substrateAnalysisMethods.add(sMethod);

        if (registeredRuntimeCompilations.add(aMethod)) {
            config.registerAsRoot(aMethod, true);
        }

        return sMethod;
    }

    @Override
    protected void requireFrameInformationForMethodHelper(AnalysisMethod aMethod) {
        /*
         * Note: it may be necessary to also register this method as a registeredRuntimeCompilation
         * (or in a new datastructure) to ensure these deoptimization targets are parsed during
         * analysis.
         */
        AnalysisMethod deoptTarget = aMethod.getOrCreateMultiMethod(DEOPT_TARGET_METHOD);
        SubstrateCompilationDirectives.singleton().registerFrameInformationRequired(aMethod, deoptTarget);
    }

    private class RuntimeCompilationParsingSupport implements SVMParsingSupport {
        RuntimeCompilationInlineBeforeAnalysisPolicy runtimeInlineBeforeAnalysisPolicy = null;

        @Override
        public HostedProviders getHostedProviders(MultiMethod.MultiMethodKey key) {
            if (key == RUNTIME_COMPILED_METHOD) {
                assert analysisProviders != null;
                return analysisProviders;
            }
            return null;
        }

        @Override
        public boolean allowAssumptions(AnalysisMethod method) {
            return method.getMultiMethodKey() == RUNTIME_COMPILED_METHOD;
        }

        @Override
        public Object parseGraph(BigBang bb, DebugContext debug, AnalysisMethod method) {
            // want to have a couple more checks here that are in DeoptimizationUtils
            if (method.getMultiMethodKey() == RUNTIME_COMPILED_METHOD) {
                return parseRuntimeCompiledMethod(bb, debug, method);
            }
            return HostVM.PARSING_UNHANDLED;
        }

        @Override
        public GraphBuilderConfiguration updateGraphBuilderConfiguration(GraphBuilderConfiguration config, AnalysisMethod method) {
            if (method.isDeoptTarget()) {
                /*
                 * The assertion setting for the deoptTarget and the runtime compiled method must
                 * match.
                 *
                 * Local variables are never retained to help ensure the state of the deoptimization
                 * source will always be a superset of the deoptimization target.
                 */
                return config.withOmitAssertions(graphBuilderConfig.omitAssertions()).withRetainLocalVariables(false);
            }
            return config;
        }

        @SuppressWarnings("try")
        private Object parseRuntimeCompiledMethod(BigBang bb, DebugContext debug, AnalysisMethod method) {

            boolean parsed = false;

            StructuredGraph graph = method.buildGraph(debug, method, analysisProviders, GraphProvider.Purpose.PREPARE_RUNTIME_COMPILATION);
            if (graph == null) {
                if (!method.hasBytecodes()) {
                    recordFailed(method);
                    return HostVM.PARSING_FAILED;
                }

                parsed = true;
                graph = new StructuredGraph.Builder(debug.getOptions(), debug, StructuredGraph.AllowAssumptions.YES).method(method)
                                /*
                                 * Needed for computation of the list of all runtime compilable
                                 * methods in TruffleFeature.
                                 */
                                .recordInlinedMethods(true).build();
            }
            try (DebugContext.Scope scope = debug.scope("RuntimeCompile", graph, method)) {
                if (parsed) {
                    // enable this logging to get log output in compilation passes
                    try (Indent indent2 = debug.logAndIndent("parse graph phases")) {
                        new RuntimeGraphBuilderPhase(analysisProviders, graphBuilderConfig, optimisticOpts, null, analysisProviders.getWordTypes(), (SVMHost) bb.getHostVM()).apply(graph);
                    } catch (PermanentBailoutException ex) {
                        bb.getUnsupportedFeatures().addMessage(method.format("%H.%n(%p)"), method, ex.getLocalizedMessage(), null, ex);
                        recordFailed(method);
                        return HostVM.PARSING_FAILED;
                    }
                }

                if (graph.getNodes(StackValueNode.TYPE).isNotEmpty()) {
                    /*
                     * Stack allocated memory is not seen by the deoptimization code, i.e., it is
                     * not copied in case of deoptimization. Also, pointers to it can be used for
                     * arbitrary address arithmetic, so we would not know how to update derived
                     * pointers into stack memory during deoptimization. Therefore, we cannot allow
                     * methods that allocate stack memory for runtime compilation. To remove this
                     * limitation, we would need to change how we handle stack allocated memory in
                     * Graal.
                     */
                    recordFailed(method);
                    return HostVM.PARSING_FAILED;
                }

                CanonicalizerPhase canonicalizer = CanonicalizerPhase.create();
                canonicalizer.apply(graph, analysisProviders);
                if (deoptimizeOnExceptionPredicate != null) {
                    new DeoptimizeOnExceptionPhase(deoptimizeOnExceptionPredicate).apply(graph);
                }
                new ConvertDeoptimizeToGuardPhase(canonicalizer).apply(graph, analysisProviders);

            } catch (Throwable ex) {
                debug.handle(ex);
            }

            return graph;
        }

        private void recordFailed(AnalysisMethod method) {
            // Will need to create post to invalidate other MethodTypeFlows (if they exist)
            invalidForRuntimeCompilation.computeIfAbsent(method, (m) -> "generic failure");
        }

        @Override
        public boolean validateGraph(PointsToAnalysis bb, StructuredGraph graph) {
            PointsToAnalysisMethod aMethod = (PointsToAnalysisMethod) graph.method();
            MultiMethod.MultiMethodKey multiMethodKey = aMethod.getMultiMethodKey();
            if (multiMethodKey != ORIGINAL_METHOD) {
                if (graph.getNodes(StackValueNode.TYPE).isNotEmpty()) {
                    /*
                     * Stack allocated memory is not seen by the deoptimization code, i.e., it is
                     * not copied in case of deoptimization. Also, pointers to it can be used for
                     * arbitrary address arithmetic, so we would not know how to update derived
                     * pointers into stack memory during deoptimization. Therefore, we cannot allow
                     * methods that allocate stack memory for runtime compilation. To remove this
                     * limitation, we would need to change how we handle stack allocated memory in
                     * Graal.
                     */
                    recordFailed(aMethod);
                    return false;
                }
            }
            if (multiMethodKey == RUNTIME_COMPILED_METHOD) {
                parsedRuntimeMethods.add(aMethod);
                totalParsedRuntimeMethods.incrementAndGet();
                /*
                 * Register all FrameStates as DeoptEntries.
                 */
                AnalysisMethod origMethod = aMethod.getMultiMethod(ORIGINAL_METHOD);

                /*
                 * Because this graph will have its flowgraph immediately updated after this, there
                 * is no reason to make this method's flowgraph a stub on creation.
                 */
                Collection<ResolvedJavaMethod> recomputeMethods = DeoptimizationUtils.registerDeoptEntries(graph, registeredRuntimeCompilations.contains(origMethod),
                                (deoptEntryMethod -> ((PointsToAnalysisMethod) deoptEntryMethod).getOrCreateMultiMethod(DEOPT_TARGET_METHOD)));

                /*
                 * If new frame states are found, then redo the type flow
                 */
                for (ResolvedJavaMethod method : recomputeMethods) {
                    assert MultiMethod.isDeoptTarget(method);
                    ((PointsToAnalysisMethod) method).getTypeFlow().updateFlowsGraph(bb, MethodFlowsGraph.GraphKind.FULL, null, true);
                }

                // Note that this will be made thread-safe in the future
                synchronized (this) {
                    newRuntimeMethodsSeen = true;
                    var origAMethod = aMethod.getMultiMethod(ORIGINAL_METHOD);
                    assert origAMethod != null;
                    var sMethod = objectReplacer.createMethod(origAMethod);
                    substrateAnalysisMethods.add(sMethod);
                    graphEncoder.prepare(graph);
                }
                assert RuntimeCompilationFeature.verifyNodes(graph);
            } else if (multiMethodKey == DEOPT_TARGET_METHOD) {
                parsedDeoptMethods.add(aMethod);
                totalParsedDeoptMethods.incrementAndGet();
            }

            return true;
        }

        @Override
        public void initializeInlineBeforeAnalysisPolicy(SVMHost svmHost, InlineBeforeAnalysisPolicyUtils inliningUtils) {
            if (Options.RuntimeCompilationInlineBeforeAnalysis.getValue()) {
                assert runtimeInlineBeforeAnalysisPolicy == null;
                runtimeInlineBeforeAnalysisPolicy = new RuntimeCompilationInlineBeforeAnalysisPolicy(svmHost, inliningUtils);
            }
        }

        @Override
        public InlineBeforeAnalysisPolicy inlineBeforeAnalysisPolicy(MultiMethod.MultiMethodKey multiMethodKey, InlineBeforeAnalysisPolicy defaultPolicy) {
            if (multiMethodKey == ORIGINAL_METHOD) {
                return defaultPolicy;
            } else if (multiMethodKey == DEOPT_TARGET_METHOD) {
                return InlineBeforeAnalysisPolicy.NO_INLINING;
            } else if (multiMethodKey == RUNTIME_COMPILED_METHOD) {
                if (Options.RuntimeCompilationInlineBeforeAnalysis.getValue()) {
                    assert runtimeInlineBeforeAnalysisPolicy != null;
                    return runtimeInlineBeforeAnalysisPolicy;
                }
                return InlineBeforeAnalysisPolicy.NO_INLINING;
            } else {
                throw VMError.shouldNotReachHere("Unexpected method key: %s", multiMethodKey);
            }
        }

        @Override
        public Function<AnalysisType, ResolvedJavaType> getStrengthenGraphsToTargetFunction(MultiMethod.MultiMethodKey key) {
            if (key == RUNTIME_COMPILED_METHOD) {
                /*
                 * For runtime compiled methods, we must be careful to ensure new SubstrateTypes are
                 * not created during the AnalysisStrengthenGraphsPhase. If the type does not
                 * already exist at this point (which is after the analysis phase), then we must
                 * return null.
                 */
                return (t) -> objectReplacer.typeCreated(t) ? t : null;
            }
            return null;
        }
    }

    /**
     * This policy is a combination of the default InliningBeforeAnalysisImpl and the Trivial
     * Inlining Policy. When the depth is less than
     * {@code BytecodeParserOptions#InlineDuringParsingMaxDepth} (and all inlined parents were also
     * trivial inlined), then it will continue to try to trivial inline methods (i.e., inline
     * methods with less than a given number of nodes). Then, up to
     * {@code InlineBeforeAnalysisPolicyUtils.Options#InlineBeforeAnalysisAllowedDepth}, inlining is
     * enabled as long as the cumulative number of nodes inlined stays within the specified limits.
     *
     * Note that this policy is used exclusively by the runtime compiled methods, so there is no
     * need to check multi-method keys; all callers (and callees) should be
     * {@code RUNTIME_COMPILED_METHOD}s.
     */
    private class RuntimeCompilationInlineBeforeAnalysisPolicy extends InlineBeforeAnalysisPolicy {
        private final int accumulativeAllowedInliningDepth = InlineBeforeAnalysisAllowedDepth.getValue();
        private final int trivialAllowingInliningDepth = InlineDuringParsingMaxDepth.getValue(HostedOptionValues.singleton());

        final SVMHost hostVM;
        final InlineBeforeAnalysisPolicyUtils inliningUtils;

        protected RuntimeCompilationInlineBeforeAnalysisPolicy(SVMHost hostVM, InlineBeforeAnalysisPolicyUtils inliningUtils) {
            super(new NodePlugin[]{new ConstantFoldLoadFieldPlugin(ParsingReason.PointsToAnalysis)});
            this.hostVM = hostVM;
            this.inliningUtils = inliningUtils;
        }

        @Override
        protected boolean tryInvocationPlugins() {
            return true;
        }

        @Override
        protected boolean needsExplicitExceptions() {
            return false;
        }

        @Override
        protected FixedWithNextNode processInvokeArgs(ResolvedJavaMethod targetMethod, FixedWithNextNode insertionPoint, ValueNode[] arguments) {
            StructuredGraph graph = insertionPoint.graph();
            InlinedInvokeArgumentsNode newNode = graph.add(new InlinedInvokeArgumentsNode(targetMethod, arguments));
            graph.addAfterFixed(insertionPoint, newNode);
            return newNode;
        }

        @Override
        protected boolean shouldInlineInvoke(GraphBuilderContext b, ResolvedJavaMethod method, ValueNode[] args) {
            if (inliningUtils.alwaysInlineInvoke((AnalysisMetaAccess) b.getMetaAccess(), method)) {
                return true;
            }
            // worse case depth is max trivial, and then max accumulative
            if (b.getDepth() > trivialAllowingInliningDepth + accumulativeAllowedInliningDepth) {
                return false;
            }
            if (b.recursiveInliningDepth(method) > 0) {
                /* Prevent recursive inlining. */
                return false;
            }

            if (!InlineBeforeAnalysisPolicyUtils.inliningAllowed(hostVM, b, method)) {
                return false;
            }

            AllowInliningPredicate.InlineDecision result = allowInliningPredicate.allowInlining(b, method);

            return result == AllowInliningPredicate.InlineDecision.INLINE;
        }

        @Override
        protected InlineInvokePlugin.InlineInfo createInvokeInfo(ResolvedJavaMethod method) {
            /*
             * Set this graph initially to a stub. If there are no explicit calls to this method
             * (i.e., all calls to this method are inlined), then the method's full flow will not
             * need to be created.
             */
            AnalysisMethod runtimeMethod = ((AnalysisMethod) method).getOrCreateMultiMethod(RUNTIME_COMPILED_METHOD, (newMethod) -> ((PointsToAnalysisMethod) newMethod).getTypeFlow().setAsStubFlow());
            return InlineInvokePlugin.InlineInfo.createStandardInlineInfo(runtimeMethod);
        }

        @Override
        protected AbstractPolicyScope createRootScope() {
            /* We do not need a scope for the root method. */
            return null;
        }

        @Override
        protected AbstractPolicyScope openCalleeScope(AbstractPolicyScope outer, AnalysisMetaAccess metaAccess, ResolvedJavaMethod method, boolean intrinsifiedMethodHandle) {
            if (outer instanceof AccumulativeInlineScope accOuter) {
<<<<<<< HEAD
                // once the accumulative policy is activated, then we cannot return to the trivial policy
                return inliningUtils.createAccumulativeInlineScope(accOuter, metaAccess, method, intrinsifiedMethodHandle);
=======
                /*
                 * once the accumulative policy is activated, then we cannot return to the trivial
                 * policy
                 */
                return InlineBeforeAnalysisPolicyUtils.createAccumulativeInlineScope(accOuter, inliningUtils);
>>>>>>> 2a2b367b
            }

            assert outer == null || outer instanceof AlwaysInlineScope : "unexpected outer scope: " + outer;

            // check if trivial is possible
            boolean trivialInlineAllowed = hostVM.isAnalysisTrivialMethod((AnalysisMethod) method);
            int inliningDepth = outer == null ? 1 : outer.inliningDepth + 1;
            if (trivialInlineAllowed && inliningDepth <= trivialAllowingInliningDepth) {
                return new AlwaysInlineScope(inliningDepth);
            } else {
                // start with a new accumulative inline scope
                return inliningUtils.createAccumulativeInlineScope(null, metaAccess, method, intrinsifiedMethodHandle);
            }
        }
    }

    private class RuntimeCompilationAnalysisPolicy implements HostVM.MultiMethodAnalysisPolicy {

        @Override
        public <T extends AnalysisMethod> Collection<T> determineCallees(BigBang bb, T implementation, T target, MultiMethod.MultiMethodKey callerMultiMethodKey, InvokeTypeFlow invokeFlow) {
            if (invokeFlow.isDeoptInvokeTypeFlow()) {
                /*
                 * When the type flow represents a deopt invoke, then the arguments only need to be
                 * linked to the deopt target. As there is not a call here (the call is inlined), no
                 * other linking is necessary.
                 */
                assert SubstrateCompilationDirectives.isRuntimeCompiledMethod(implementation);
                var originalTarget = implementation.getMultiMethod(ORIGINAL_METHOD);
                assert originalTarget != null;
                runtimeCompilationCandidates.add(new RuntimeCompilationCandidateImpl(originalTarget, originalTarget));
                return List.of(getDeoptVersion(implementation));
            }
            assert implementation.isOriginalMethod() && target.isOriginalMethod();

            // recording compilation candidate
            if (callerMultiMethodKey == RUNTIME_COMPILED_METHOD) {
                runtimeCompilationCandidates.add(new RuntimeCompilationCandidateImpl(implementation, target));
            }

            boolean jitPossible = runtimeCompilationCandidatePredicate.allowRuntimeCompilation(implementation);
            if (!jitPossible) {
                assert !registeredRuntimeCompilations.contains(implementation) : "invalid method registered for runtime compilation";
                /*
                 * If this method cannot be jitted, then only the original implementation is needed.
                 */
                return List.of(implementation);
            }

            if (callerMultiMethodKey == ORIGINAL_METHOD) {
                /*
                 * Unless the method is a registered runtime compilation, it is not possible for an
                 * original variant to call a runtime variant (and indirectly the deoptimiztation
                 * variant).
                 */
                if (registeredRuntimeCompilations.contains(implementation)) {
                    return List.of(implementation, getDeoptVersion(implementation), getRuntimeVersion(bb, implementation, true, invokeFlow));
                } else {
                    return List.of(implementation);
                }
            } else if (callerMultiMethodKey == RUNTIME_COMPILED_METHOD) {
                /*
                 * The runtime method can call all three types: original (if it is not partial
                 * evaluated), runtime (if it is partial evaluated), and deoptimized (if the runtime
                 * deoptimizes).
                 */
                return List.of(implementation, getDeoptVersion(implementation), getRuntimeVersion(bb, implementation, true, invokeFlow));
            } else {
                assert callerMultiMethodKey == DEOPT_TARGET_METHOD;
                /*
                 * A deoptimization target will always call the original method. However, the return
                 * can also be from a deoptimized version when a deoptimization is triggered in an
                 * inlined callee. In addition, because we want runtime information to flow into
                 * this method via the return, we also need to link against the runtime variant. We
                 * only register the runtime variant as a stub though because its flow only needs to
                 * be made upon it being reachable from a runtime compiled method's invoke.
                 */
                return List.of(implementation, getDeoptVersion(implementation), getRuntimeVersion(bb, implementation, false, invokeFlow));
            }

        }

        @SuppressWarnings("unchecked")
        protected <T extends AnalysisMethod> T getDeoptVersion(T implementation) {
            /*
             * Flows for deopt versions are only created once a frame state for the method is seen
             * within a runtime compiled method.
             */
            return (T) implementation.getOrCreateMultiMethod(DEOPT_TARGET_METHOD, (newMethod) -> ((PointsToAnalysisMethod) newMethod).getTypeFlow().setAsStubFlow());
        }

        @SuppressWarnings("unchecked")
        protected <T extends AnalysisMethod> T getRuntimeVersion(BigBang bb, T implementation, boolean createFlow, InvokeTypeFlow parsingReason) {
            if (createFlow) {
                PointsToAnalysisMethod runtimeMethod = (PointsToAnalysisMethod) implementation.getOrCreateMultiMethod(RUNTIME_COMPILED_METHOD);
                PointsToAnalysis analysis = (PointsToAnalysis) bb;
                runtimeMethod.getTypeFlow().updateFlowsGraph(analysis, MethodFlowsGraph.GraphKind.FULL, parsingReason, false);
                return (T) runtimeMethod;
            } else {
                /*
                 * If a flow is not needed then temporarily a stub can be created.
                 */
                return (T) implementation.getOrCreateMultiMethod(RUNTIME_COMPILED_METHOD, (newMethod) -> ((PointsToAnalysisMethod) newMethod).getTypeFlow().setAsStubFlow());
            }
        }

        @Override
        public boolean performParameterLinking(MultiMethod.MultiMethodKey callerMultiMethodKey, MultiMethod.MultiMethodKey calleeMultiMethodKey) {
            if (callerMultiMethodKey == RUNTIME_COMPILED_METHOD) {
                /* A runtime method can call all three. */
                return true;
            } else if (callerMultiMethodKey == DEOPT_TARGET_METHOD) {
                /* A deopt method can call the original version only. */
                return calleeMultiMethodKey == ORIGINAL_METHOD;
            }
            assert callerMultiMethodKey == ORIGINAL_METHOD;
            /* An original method can call all three. */
            return true;
        }

        @Override
        public boolean performReturnLinking(MultiMethod.MultiMethodKey callerMultiMethodKey, MultiMethod.MultiMethodKey calleeMultiMethodKey) {
            if (callerMultiMethodKey == RUNTIME_COMPILED_METHOD) {
                /* A runtime method can be returned to from either a runtime or original method. */
                return calleeMultiMethodKey == RUNTIME_COMPILED_METHOD || calleeMultiMethodKey == ORIGINAL_METHOD;
            } else if (callerMultiMethodKey == DEOPT_TARGET_METHOD) {
                /* A deopt method can be returned to from all three. */
                return true;
            }
            assert callerMultiMethodKey == ORIGINAL_METHOD;
            /* An original method can can be returned to from all three. */
            return true;
        }

        @Override
        public boolean canComputeReturnedParameterIndex(MultiMethod.MultiMethodKey multiMethodKey) {
            return multiMethodKey != DEOPT_TARGET_METHOD;
        }

        @Override
        public boolean insertPlaceholderParamAndReturnFlows(MultiMethod.MultiMethodKey multiMethodKey) {
            return multiMethodKey == DEOPT_TARGET_METHOD || multiMethodKey == RUNTIME_COMPILED_METHOD;
        }
    }

    /**
     * Removes Deoptimizations Entrypoints which are deemed to be unnecessary after the runtime
     * compilation methods are optimized.
     */
    static class RemoveUnneededDeoptSupport extends Phase {

        @Override
        protected void run(StructuredGraph graph) {
            EconomicMap<StateSplit, Boolean> decisionCache = EconomicMap.create();

            // First go through and delete all unneeded proxies
            for (DeoptProxyNode proxyNode : graph.getNodes(DeoptProxyNode.TYPE).snapshot()) {
                ValueNode proxyPoint = proxyNode.getProxyPoint();
                if (proxyPoint instanceof StateSplit) {
                    if (proxyPoint instanceof DeoptEntryNode && shouldRemove((StateSplit) proxyPoint, decisionCache)) {
                        proxyNode.replaceAtAllUsages(proxyNode.getOriginalNode(), true);
                        proxyNode.safeDelete();
                    }
                }
            }

            // Next remove all unneeded DeoptEntryNodes
            for (DeoptEntryNode deoptEntry : graph.getNodes().filter(DeoptEntryNode.class).snapshot()) {
                if (shouldRemove(deoptEntry, decisionCache)) {
                    deoptEntry.killExceptionEdge();
                    graph.removeSplit(deoptEntry, deoptEntry.getPrimarySuccessor());
                }
            }
        }

        boolean shouldRemove(StateSplit node, EconomicMap<StateSplit, Boolean> decisionCache) {
            Boolean cached = decisionCache.get(node);
            if (cached != null) {
                return cached;
            }

            var directive = SubstrateCompilationDirectives.singleton();
            FrameState state = node.stateAfter();
            HostedMethod method = (HostedMethod) state.getMethod();

            boolean result = true;
            if (directive.isRegisteredDeoptTarget(method)) {
                result = !directive.isDeoptEntry(method, state.bci, state.duringCall(), state.rethrowException());
            }

            // cache the decision
            decisionCache.put(node, result);
            return result;
        }

        @Override
        public CharSequence getName() {
            return "RemoveDeoptEntries";
        }
    }
}<|MERGE_RESOLUTION|>--- conflicted
+++ resolved
@@ -1035,16 +1035,11 @@
         @Override
         protected AbstractPolicyScope openCalleeScope(AbstractPolicyScope outer, AnalysisMetaAccess metaAccess, ResolvedJavaMethod method, boolean intrinsifiedMethodHandle) {
             if (outer instanceof AccumulativeInlineScope accOuter) {
-<<<<<<< HEAD
-                // once the accumulative policy is activated, then we cannot return to the trivial policy
-                return inliningUtils.createAccumulativeInlineScope(accOuter, metaAccess, method, intrinsifiedMethodHandle);
-=======
                 /*
                  * once the accumulative policy is activated, then we cannot return to the trivial
                  * policy
                  */
-                return InlineBeforeAnalysisPolicyUtils.createAccumulativeInlineScope(accOuter, inliningUtils);
->>>>>>> 2a2b367b
+                return inliningUtils.createAccumulativeInlineScope(accOuter, metaAccess, method, intrinsifiedMethodHandle);
             }
 
             assert outer == null || outer instanceof AlwaysInlineScope : "unexpected outer scope: " + outer;
