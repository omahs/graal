/*
 * Copyright (c) 2012, 2022, Oracle and/or its affiliates. All rights reserved.
 * DO NOT ALTER OR REMOVE COPYRIGHT NOTICES OR THIS FILE HEADER.
 *
 * The Universal Permissive License (UPL), Version 1.0
 *
 * Subject to the condition set forth below, permission is hereby granted to any
 * person obtaining a copy of this software, associated documentation and/or
 * data (collectively the "Software"), free of charge and under any and all
 * copyright rights in the Software, and any and all patent rights owned or
 * freely licensable by each licensor hereunder covering either (i) the
 * unmodified Software as contributed to or provided by such licensor, or (ii)
 * the Larger Works (as defined below), to deal in both
 *
 * (a) the Software, and
 *
 * (b) any piece of software and/or hardware listed in the lrgrwrks.txt file if
 * one is included with the Software each a "Larger Work" to which the Software
 * is contributed by such licensors),
 *
 * without restriction, including without limitation the rights to copy, create
 * derivative works of, display, perform, and distribute the Software and make,
 * use, sell, offer for sale, import, export, have made, and have sold the
 * Software and the Larger Work(s), and to sublicense the foregoing rights on
 * either these or other terms.
 *
 * This license is subject to the following condition:
 *
 * The above copyright notice and either this complete permission notice or at a
 * minimum a reference to the UPL must be included in all copies or substantial
 * portions of the Software.
 *
 * THE SOFTWARE IS PROVIDED "AS IS", WITHOUT WARRANTY OF ANY KIND, EXPRESS OR
 * IMPLIED, INCLUDING BUT NOT LIMITED TO THE WARRANTIES OF MERCHANTABILITY,
 * FITNESS FOR A PARTICULAR PURPOSE AND NONINFRINGEMENT. IN NO EVENT SHALL THE
 * AUTHORS OR COPYRIGHT HOLDERS BE LIABLE FOR ANY CLAIM, DAMAGES OR OTHER
 * LIABILITY, WHETHER IN AN ACTION OF CONTRACT, TORT OR OTHERWISE, ARISING FROM,
 * OUT OF OR IN CONNECTION WITH THE SOFTWARE OR THE USE OR OTHER DEALINGS IN THE
 * SOFTWARE.
 */
package com.oracle.truffle.dsl.processor.java.transform;

import static com.oracle.truffle.dsl.processor.java.ElementUtils.getQualifiedName;

import java.io.IOException;
import java.io.Writer;
import java.lang.annotation.Repeatable;
import java.util.ArrayList;
import java.util.Arrays;
import java.util.Collections;
import java.util.Comparator;
import java.util.List;
import java.util.Map;
import java.util.Set;

import javax.annotation.processing.FilerException;
import javax.lang.model.element.AnnotationMirror;
import javax.lang.model.element.AnnotationValue;
import javax.lang.model.element.Element;
import javax.lang.model.element.ElementKind;
import javax.lang.model.element.ExecutableElement;
import javax.lang.model.element.Modifier;
import javax.lang.model.element.Name;
import javax.lang.model.element.TypeElement;
import javax.lang.model.element.TypeParameterElement;
import javax.lang.model.element.VariableElement;
import javax.lang.model.type.ArrayType;
import javax.lang.model.type.DeclaredType;
import javax.lang.model.type.TypeKind;
import javax.lang.model.type.TypeMirror;
import javax.lang.model.util.AbstractAnnotationValueVisitor8;
import javax.lang.model.util.ElementFilter;

import com.oracle.truffle.dsl.processor.ProcessorContext;
import com.oracle.truffle.dsl.processor.java.ElementUtils;
import com.oracle.truffle.dsl.processor.java.model.CodeElement;
import com.oracle.truffle.dsl.processor.java.model.CodeElementScanner;
import com.oracle.truffle.dsl.processor.java.model.CodeExecutableElement;
import com.oracle.truffle.dsl.processor.java.model.CodeImport;
import com.oracle.truffle.dsl.processor.java.model.CodeTree;
import com.oracle.truffle.dsl.processor.java.model.CodeTreeKind;
import com.oracle.truffle.dsl.processor.java.model.CodeTypeElement;
import com.oracle.truffle.dsl.processor.java.model.CodeVariableElement;

public abstract class AbstractCodeWriter extends CodeElementScanner<Void, Void> {

    private static final int MAX_LINE_LENGTH = Integer.MAX_VALUE; // line wrapping disabled
    private static final int LINE_WRAP_INDENTS = 3;
    private static final int MAX_JAVADOC_LINE_LENGTH = 500;
    private static final String IDENT_STRING = "    ";
    private static final String LN = System.lineSeparator(); /* unix style */

    protected Writer writer;
    private int indent;
    private boolean newLine;
    private int lineLength;
    private boolean lineWrapping = false;
    /* Use LINE_WRAP_INDENTS when wrapping lines as long as a line is wrapped. */
    private boolean indentLineWrapping = true;
    private boolean lineWrappingAtWords = false;

    private String linePrefix;
    private int maxLineLength = MAX_LINE_LENGTH;

    private OrganizedImports imports;

    protected abstract Writer createWriter(CodeTypeElement clazz) throws IOException;

    @Override
    public Void visitType(CodeTypeElement e, Void p) {
        if (e.isTopLevelClass()) {
            Writer w = null;
            try {
                imports = OrganizedImports.organize(e);
                w = new TrimTrailingSpaceWriter(createWriter(e));
                writer = w;
                writeRootClass(e);
            } catch (IOException ex) {
                if (ex instanceof FilerException) {
                    if (ex.getMessage().startsWith("Source file already created")) {
                        // ignore source file already created errors
                        return null;
                    }
                }
                throw new RuntimeException(ex);
            } finally {
                if (w != null) {
                    try {
                        w.close();
                    } catch (Throwable e1) {
                        // see eclipse bug https://bugs.eclipse.org/bugs/show_bug.cgi?id=361378
                        // TODO GR-38632 temporary suppress errors on close.
                    }
                }
                writer = null;
            }
        } else {
            writeClassImpl(e);
        }
        return null;
    }

    private void writeRootClass(CodeTypeElement e) {
        writeHeader();
        if (e.getPackageName() != null && e.getPackageName().length() > 0) {
            write("package ").write(e.getPackageName()).write(";").writeLn();
            writeEmptyLn();
        }

        Set<CodeImport> generateImports = getImports().generateImports();
        List<CodeImport> typeImports = new ArrayList<>();
        List<CodeImport> staticImports = new ArrayList<>();

        for (CodeImport codeImport : generateImports) {
            if (codeImport.isStaticImport()) {
                staticImports.add(codeImport);
            } else {
                typeImports.add(codeImport);
            }
        }
        Collections.sort(typeImports);
        Collections.sort(staticImports);

        for (CodeImport imp : staticImports) {
            imp.accept(this, null);
            writeLn();
        }
        if (!staticImports.isEmpty()) {
            writeEmptyLn();
        }

        for (CodeImport imp : typeImports) {
            imp.accept(this, null);
            writeLn();
        }
        if (!typeImports.isEmpty()) {
            writeEmptyLn();
        }

        writeClassImpl(e);
    }

    private String useImport(Element enclosedType, TypeMirror type, boolean rawType) {
        if (imports != null) {
            return imports.createTypeReference(enclosedType, type, rawType);
        } else {
            return ElementUtils.getSimpleName(type);
        }
    }

<<<<<<< HEAD
    static class Foobar<S extends Function<?, ?>, BiFunction> {

    }

    protected void writeClassImpl(CodeTypeElement e) {
=======
    private void writeClassImpl(CodeTypeElement e) {
>>>>>>> 4ac9f623
        if (e.getDocTree() != null) {
            visitTree(e.getDocTree(), null, e);
        }

        for (AnnotationMirror annotation : e.getAnnotationMirrors()) {
            visitAnnotation(e, annotation);
            writeLn();
        }

        writeModifiers(e.getModifiers(), true);
        if (e.getKind() == ElementKind.ENUM) {
            write("enum ");
        } else if (e.getKind() == ElementKind.INTERFACE) {
            write("interface ");
        } else {
            write("class ");
        }
        write(e.getSimpleName());

        writeTypeParameters(e, e.getTypeParameters());

        if (e.getKind() == ElementKind.CLASS) {
            if (e.getSuperclass() != null && !getQualifiedName(e.getSuperclass()).equals("java.lang.Object")) {
                write(" extends ").write(useImport(e, e.getSuperclass(), false));
            }
            if (e.getImplements().size() > 0) {
                write(" implements ");
                for (int i = 0; i < e.getImplements().size(); i++) {
                    write(useImport(e, e.getImplements().get(i), false));
                    if (i < e.getImplements().size() - 1) {
                        write(", ");
                    }
                }
            }
        } else if (e.getKind() == ElementKind.INTERFACE) {
            if (e.getImplements().size() > 0) {
                write(" extends ");
                for (int i = 0; i < e.getImplements().size(); i++) {
                    write(useImport(e, e.getImplements().get(i), false));
                    if (i < e.getImplements().size() - 1) {
                        write(", ");
                    }
                }
            }
        }

        write(" {").writeLn();
        writeEmptyLn();
        indent(1);

        writeClassImplElements(e, true);
        writeClassImplElements(e, false);

        dedent(1);
        write("}");
        writeEmptyLn();
    }

    private void writeClassImplElements(CodeTypeElement e, boolean highPriority) {
        List<VariableElement> staticFields = getStaticFields(e);

        boolean hasStaticFields = false;
        for (int i = 0; i < staticFields.size(); i++) {
            VariableElement field = staticFields.get(i);
            if (highPriority != isHighPriority(field)) {
                continue;
            }
            field.accept(this, null);
            if (e.getKind() == ElementKind.ENUM && i < staticFields.size() - 1) {
                write(",");
                writeLn();
            } else {
                write(";");
                writeLn();
            }
            hasStaticFields = true;
        }

        if (hasStaticFields) {
            writeEmptyLn();
        }

        boolean hasInstanceFields = false;
        for (VariableElement field : getInstanceFields(e)) {
            if (highPriority != isHighPriority(field)) {
                continue;
            }
            field.accept(this, null);
            write(";");
            writeLn();
            hasInstanceFields = true;
        }

        if (hasInstanceFields) {
            writeEmptyLn();
        }

        for (ExecutableElement method : ElementFilter.constructorsIn(e.getEnclosedElements())) {
            if (highPriority != isHighPriority(method)) {
                continue;
            }
            method.accept(this, null);
        }

        for (ExecutableElement method : getInstanceMethods(e)) {
            if (highPriority != isHighPriority(method)) {
                continue;
            }
            method.accept(this, null);
        }

        for (ExecutableElement method : getStaticMethods(e)) {
            if (highPriority != isHighPriority(method)) {
                continue;
            }
            method.accept(this, null);
        }

        for (TypeElement clazz : e.getInnerClasses()) {
            if (highPriority != isHighPriority(clazz)) {
                continue;
            }
            clazz.accept(this, null);
        }
    }

    private static boolean isHighPriority(Element e) {
        return e instanceof CodeElement<?> && ((CodeElement<?>) e).isHighPriority();
    }

    private void writeTypeParameters(Element enclosedType, List<? extends TypeParameterElement> parameters) {
        if (!parameters.isEmpty()) {
            write("<");
            String sep = "";
            for (TypeParameterElement typeParameter : parameters) {
                write(sep);
                write(typeParameter.getSimpleName().toString());
                if (!typeParameter.getBounds().isEmpty()) {
                    write(" extends ");
                    String genericBoundsSep = "";
                    for (TypeMirror type : typeParameter.getBounds()) {
                        write(genericBoundsSep);
                        write(useImport(enclosedType, type, false));
                        genericBoundsSep = ", ";
                    }
                }
                sep = ", ";
            }
            write(">");
        }
    }

    private static List<VariableElement> getStaticFields(CodeTypeElement clazz) {
        List<VariableElement> staticFields = new ArrayList<>();
        for (VariableElement field : clazz.getFields()) {
            if (field.getModifiers().contains(Modifier.STATIC)) {
                staticFields.add(field);
            }
        }
        return staticFields;
    }

    private static List<VariableElement> getInstanceFields(CodeTypeElement clazz) {
        List<VariableElement> instanceFields = new ArrayList<>();
        for (VariableElement field : clazz.getFields()) {
            if (!field.getModifiers().contains(Modifier.STATIC)) {
                instanceFields.add(field);
            }
        }
        return instanceFields;
    }

    private static List<ExecutableElement> getStaticMethods(CodeTypeElement clazz) {
        List<ExecutableElement> staticMethods = new ArrayList<>();
        for (ExecutableElement method : clazz.getMethods()) {
            if (method.getModifiers().contains(Modifier.STATIC)) {
                staticMethods.add(method);
            }
        }
        return staticMethods;
    }

    private static List<ExecutableElement> getInstanceMethods(CodeTypeElement clazz) {
        List<ExecutableElement> instanceMethods = new ArrayList<>();
        for (ExecutableElement method : clazz.getMethods()) {
            if (!method.getModifiers().contains(Modifier.STATIC)) {
                instanceMethods.add(method);
            }
        }
        return instanceMethods;
    }

    @Override
    public Void visitVariable(VariableElement f, Void p) {
        Element parent = f.getEnclosingElement();

        CodeTree init = null;
        if (f instanceof CodeVariableElement) {
            CodeVariableElement codeVar = ((CodeVariableElement) f);
            init = codeVar.getInit();

            if (codeVar.getDocTree() != null) {
                visitTree(codeVar.getDocTree(), null, f);
            }
        }

        for (AnnotationMirror annotation : f.getAnnotationMirrors()) {
            visitAnnotation(f, annotation);
            write(" ");
        }

        if (parent != null && parent.getKind() == ElementKind.ENUM && f.getModifiers().contains(Modifier.STATIC)) {
            write(f.getSimpleName());
            if (init != null) {
                write("(");
                visitTree(init, p, f);
                write(")");
            }
        } else {
            writeModifiers(f.getModifiers(), true);

            boolean varArgs = false;
            if (parent != null && (parent.getKind() == ElementKind.METHOD || parent.getKind() == ElementKind.CONSTRUCTOR)) {
                ExecutableElement method = (ExecutableElement) parent;
                if (method.isVarArgs() && method.getParameters().indexOf(f) == method.getParameters().size() - 1) {
                    varArgs = true;
                }
            }

            TypeMirror varType = f.asType();
            if (varArgs) {
                if (varType.getKind() == TypeKind.ARRAY) {
                    varType = ((ArrayType) varType).getComponentType();
                }
                write(useImport(f, varType, false));
                write("...");
            } else {
                write(useImport(f, varType, false));
            }

            write(" ");
            write(f.getSimpleName());
            if (init != null) {
                write(" = ");
                visitTree(init, p, f);
            }
        }
        return null;
    }

    private void visitAnnotation(Element enclosedElement, AnnotationMirror e) {
        List<AnnotationMirror> repeatableAnnotations = unpackRepeatable(e);
        if (repeatableAnnotations != null) {
            for (AnnotationMirror annotationMirror : repeatableAnnotations) {
                visitAnnotationImpl(enclosedElement, annotationMirror);
            }
        } else {
            visitAnnotationImpl(enclosedElement, e);
        }
    }

    private void visitAnnotationImpl(Element enclosedElement, AnnotationMirror e) {
        final ExecutableElement defaultElement = findExecutableElement(e.getAnnotationType(), "value");
        Map<? extends ExecutableElement, ? extends AnnotationValue> values = e.getElementValues();

        write("@").write(useImport(enclosedElement, e.getAnnotationType(), true));
        if (!e.getElementValues().isEmpty()) {
            write("(");
            if (defaultElement != null && values.size() == 1 && values.get(defaultElement) != null) {
                visitAnnotationValue(enclosedElement, values.get(defaultElement));
            } else {
                Set<? extends ExecutableElement> methodsSet = values.keySet();
                List<ExecutableElement> methodsList = new ArrayList<>();
                for (ExecutableElement method : methodsSet) {
                    if (values.get(method) == null) {
                        continue;
                    }
                    methodsList.add(method);
                }
                Collections.sort(methodsList, new Comparator<ExecutableElement>() {

                    @Override
                    public int compare(ExecutableElement o1, ExecutableElement o2) {
                        return o1.getSimpleName().toString().compareTo(o2.getSimpleName().toString());
                    }
                });

                for (int i = 0; i < methodsList.size(); i++) {
                    ExecutableElement method = methodsList.get(i);
                    AnnotationValue value = values.get(method);
                    write(method.getSimpleName().toString());
                    write(" = ");
                    visitAnnotationValue(enclosedElement, value);

                    if (i < methodsList.size() - 1) {
                        write(", ");
                    }
                }
            }

            write(")");
        }
    }

    /**
     * This method checks whether an annotation can be written as a set of repeatable annotations
     * instead. Returns a list of elements if it can or <code>null</code> if it can't.
     */
    static List<AnnotationMirror> unpackRepeatable(AnnotationMirror e) {
        final ExecutableElement defaultElement = findExecutableElement(e.getAnnotationType(), "value");
        if (defaultElement == null) {
            return null;
        }
        TypeMirror returnType = defaultElement.getReturnType();
        if (returnType.getKind() != TypeKind.ARRAY) {
            /*
             * Not an array. Not a repeatable annotation.
             */
            return null;
        }

        ArrayType arrayReturnType = (ArrayType) returnType;

        TypeElement typeElement = ElementUtils.fromTypeMirror(arrayReturnType.getComponentType());
        if (typeElement == null) {
            // just to be robust against not referenced classes.
            return null;
        }

        AnnotationMirror repeatable = ElementUtils.findAnnotationMirror(typeElement.getAnnotationMirrors(), ProcessorContext.getInstance().getType(Repeatable.class));
        if (repeatable == null) {
            /*
             * Annotation type does not declare repeatable.
             */
            return null;
        }

        TypeMirror repeatableType = ElementUtils.getAnnotationValue(TypeMirror.class, repeatable, "value");
        if (!ElementUtils.typeEquals(repeatableType, e.getAnnotationType())) {
            /*
             * Not the right repeatable type.
             */
            return null;
        }

        if (e.getElementValues().size() != 1) {
            /*
             * Repeating annotation has more than one attribute. We should not unpack repeatable
             * annotations to not loose some attributes there.
             */
            return null;
        }
        if (!e.getElementValues().containsKey(defaultElement)) {
            /*
             * Does not contain the default element.
             */
            return null;
        }

        return ElementUtils.getAnnotationValueList(AnnotationMirror.class, e, "value");
    }

    private void visitAnnotationValue(Element enclosedElement, AnnotationValue e) {
        e.accept(new AnnotationValueWriterVisitor(enclosedElement), null);
    }

    private class AnnotationValueWriterVisitor extends AbstractAnnotationValueVisitor8<Void, Void> {

        private final Element enclosedElement;

        AnnotationValueWriterVisitor(Element enclosedElement) {
            this.enclosedElement = enclosedElement;
        }

        @Override
        public Void visitBoolean(boolean b, Void p) {
            write(Boolean.toString(b));
            return null;
        }

        @Override
        public Void visitByte(byte b, Void p) {
            write(Byte.toString(b));
            return null;
        }

        @Override
        public Void visitChar(char c, Void p) {
            write(Character.toString(c));
            return null;
        }

        @Override
        public Void visitDouble(double d, Void p) {
            write(Double.toString(d));
            return null;
        }

        @Override
        public Void visitFloat(float f, Void p) {
            write(Float.toString(f));
            return null;
        }

        @Override
        public Void visitInt(int i, Void p) {
            write(Integer.toString(i));
            return null;
        }

        @Override
        public Void visitLong(long i, Void p) {
            write(Long.toString(i));
            return null;
        }

        @Override
        public Void visitShort(short s, Void p) {
            write(Short.toString(s));
            return null;
        }

        @Override
        public Void visitString(String s, Void p) {
            write("\"");
            write(s);
            write("\"");
            return null;
        }

        @Override
        public Void visitType(TypeMirror t, Void p) {
            write(useImport(enclosedElement, t, true));
            write(".class");
            return null;
        }

        @Override
        public Void visitEnumConstant(VariableElement c, Void p) {
            write(useImport(enclosedElement, c.asType(), true));
            write(".");
            write(c.getSimpleName().toString());
            return null;
        }

        @Override
        public Void visitAnnotation(AnnotationMirror a, Void p) {
            AbstractCodeWriter.this.visitAnnotation(enclosedElement, a);
            return null;
        }

        @Override
        public Void visitArray(List<? extends AnnotationValue> vals, Void p) {
            int size = vals.size();
            if (size > 1) {
                write("{");
            }
            for (int i = 0; i < size; i++) {
                AnnotationValue value = vals.get(i);
                AbstractCodeWriter.this.visitAnnotationValue(enclosedElement, value);
                if (i < size - 1) {
                    write(", ");
                }
            }
            if (size > 1) {
                write("}");
            }
            return null;
        }
    }

    private static ExecutableElement findExecutableElement(DeclaredType type, String name) {
        List<? extends ExecutableElement> elements = ElementFilter.methodsIn(type.asElement().getEnclosedElements());
        for (ExecutableElement executableElement : elements) {
            if (executableElement.getSimpleName().toString().equals(name)) {
                return executableElement;
            }
        }
        return null;
    }

    @Override
    public void visitImport(CodeImport e, Void p) {
        write("import ");
        if (e.isStaticImport()) {
            write("static ");
        }
        write(e.getPackageName());
        write(".");
        write(e.getSymbolName());
        write(";");
    }

    @Override
    public Void visitExecutable(CodeExecutableElement e, Void p) {
        if (e.getDocTree() != null) {
            visitTree(e.getDocTree(), null, e);
        }

        for (AnnotationMirror annotation : e.getAnnotationMirrors()) {
            visitAnnotation(e, annotation);
            writeLn();
        }

        writeModifiers(e.getModifiers(), e.getEnclosingClass() == null || !e.getEnclosingClass().getModifiers().contains(Modifier.FINAL));

        String name = e.getSimpleName().toString();
        if (name.equals("<cinit>") || name.equals("<init>")) {
            // no name
        } else {

            List<TypeParameterElement> typeParameters = e.getTypeParameters();
            if (!typeParameters.isEmpty()) {
                write("<");
                for (int i = 0; i < typeParameters.size(); i++) {
                    TypeParameterElement param = typeParameters.get(i);
                    write(param.getSimpleName().toString());
                    List<? extends TypeMirror> bounds = param.getBounds();
                    if (!bounds.isEmpty()) {
                        write(" extends ");
                        for (int j = 0; j < bounds.size(); j++) {
                            TypeMirror bound = bounds.get(i);
                            write(useImport(e, bound, true));
                            if (j < bounds.size() - 1) {
                                write(" ");
                                write(", ");
                            }
                        }
                    }

                    if (i < typeParameters.size() - 1) {
                        write(" ");
                        write(", ");
                    }
                }
                write("> ");
            }

            if (e.getReturnType() != null) {
                write(useImport(e, e.getReturnType(), false));
                write(" ");
            }
            write(e.getSimpleName());
            write("(");

            for (int i = 0; i < e.getParameters().size(); i++) {
                VariableElement param = e.getParameters().get(i);
                param.accept(this, p);
                if (i < e.getParameters().size() - 1) {
                    write(", ");
                }
            }
            write(")");
            List<TypeMirror> throwables = e.getThrownTypes();
            if (throwables.size() > 0) {
                write(" throws ");
                for (int i = 0; i < throwables.size(); i++) {
                    write(useImport(e, throwables.get(i), true));
                    if (i < throwables.size() - 1) {
                        write(", ");
                    }
                }
            }
        }

        if (e.getModifiers().contains(Modifier.ABSTRACT)) {
            writeLn(";");
        } else if (e.getBodyTree() != null) {
            writeLn(" {");
            indent(1);
            visitTree(e.getBodyTree(), p, e);
            dedent(1);
            writeLn("}");
        } else if (e.getBody() != null) {
            write(" {");
            write(e.getBody());
            writeLn("}");
        } else {
            writeLn(" {");
            writeLn("}");
        }
        writeEmptyLn();
        return null;
    }

    private OrganizedImports getImports() {
        if (imports == null) {
            return OrganizedImports.organize(null);
        }
        return imports;
    }

    @Override
    public void visitTree(CodeTree e, Void p, Element enclosingElement) {
        CodeTreeKind kind = e.getCodeKind();

        switch (kind) {
            case COMMA_GROUP:
                List<CodeTree> children = e.getEnclosedElements();
                if (children != null) {
                    for (int i = 0; i < children.size(); i++) {
                        visitTree(children.get(i), p, enclosingElement);
                        if (i < e.getEnclosedElements().size() - 1) {
                            write(", ");
                        }
                    }
                }
                break;
            case GROUP:
                super.visitTree(e, p, enclosingElement);
                break;
            case INDENT:
                indent(1);
                super.visitTree(e, p, enclosingElement);
                dedent(1);
                break;
            case NEW_LINE:
                writeLn();
                break;
            case STRING:
                if (e.getString() != null) {
                    String s = e.getString();
                    if (lineWrappingAtWords) {
                        int index = -1;
                        int start = 0;
                        while ((index = s.indexOf(' ', start)) != -1) {
                            write(s.substring(start, index + 1));
                            start = index + 1;
                        }
                        if (start < s.length()) {
                            write(s.substring(start, s.length()));
                        }
                    } else {
                        write(e.getString());
                    }
                } else {
                    write("null");
                }
                break;
            case STATIC_FIELD_REFERENCE:
                if (e.getString() != null) {
                    write(getImports().createStaticFieldReference(enclosingElement, e.getType(), e.getString()));
                } else {
                    write("null");
                }
                break;
            case STATIC_METHOD_REFERENCE:
                if (e.getString() != null) {
<<<<<<< HEAD
                    if (imports == null) {
                        write(ElementUtils.getSimpleName(e.getType()) + "." + e.getString());
                    } else {
                        write(imports.createStaticMethodReference(enclosingElement, e.getType(), e.getString()));
                    }
=======
                    write(getImports().createStaticMethodReference(enclosingElement, e.getType(), e.getString()));
>>>>>>> 4ac9f623
                } else {
                    write("null");
                }
                break;
            case TYPE:
                write(useImport(enclosingElement, e.getType(), false));
                break;
            case TYPE_LITERAL:
                write(useImport(enclosingElement, e.getType(), true));
                break;
            case JAVA_DOC:
            case DOC:
                write("/*");
                if (kind == CodeTreeKind.JAVA_DOC) {
                    write("*");
                }
                write(" ");
                writeLn();
                indentLineWrapping = false; // avoid wrapping indents
                int prevMaxLineLength = this.maxLineLength;
                maxLineLength = MAX_JAVADOC_LINE_LENGTH;
                linePrefix = " * ";
                lineWrappingAtWords = true;
                super.visitTree(e, p, enclosingElement);
                linePrefix = null;
                lineWrappingAtWords = false;
                maxLineLength = prevMaxLineLength;
                writeLn();
                indentLineWrapping = true;
                write(" */");
                writeLn();
                break;
            default:
                assert false;
                return;
        }
    }

    protected void writeHeader() {
        // default implementation does nothing
    }

    private void writeModifiers(Set<Modifier> modifiers, boolean includeFinal) {
        if (modifiers != null && !modifiers.isEmpty()) {
            Modifier[] modArray = modifiers.toArray(new Modifier[modifiers.size()]);
            Arrays.sort(modArray);
            for (Modifier mod : modArray) {
                if (mod == Modifier.FINAL && !includeFinal) {
                    continue;
                }
                write(mod.toString());
                write(" ");
            }
        }
    }

    private void indent(int count) {
        indent += count;
    }

    private void dedent(int count) {
        indent -= count;
    }

    private void writeLn() {
        writeLn("");
    }

    protected void writeLn(String text) {
        write(text);
        write(LN);
        lineLength = 0;
        newLine = true;
        if (lineWrapping && indentLineWrapping) {
            dedent(LINE_WRAP_INDENTS);
        }
        lineWrapping = false;
    }

    private void writeEmptyLn() {
        writeLn();
    }

    private AbstractCodeWriter write(Name name) {
        return write(name.toString());
    }

    private AbstractCodeWriter write(String m) {
        if (m.isEmpty()) {
            return this;
        }
        try {
            String s = m;
            lineLength += s.length();
            if (newLine && s != LN) {
                writeIndent();
                newLine = false;
            }
            if (lineLength > maxLineLength) {
                s = wrapLine(s);
            }
            writer.write(s);
        } catch (IOException e) {
            throw new RuntimeException(e);
        }
        return this;
    }

    private String wrapLine(String m) throws IOException {
        assert !m.isEmpty();

        char firstCharacter = m.charAt(0);
        char lastCharacter = m.charAt(m.length() - 1);
        if (firstCharacter == '\"' && lastCharacter == '\"') {
            // string line wrapping
            String string = m.substring(1, m.length() - 1);
            if (string.isEmpty()) {
                return m;
            }

            // restore original line length
            lineLength = lineLength - m.length();
            int size = 0;
            for (int i = 0; i < string.length(); i += size) {
                if (i != 0) {
                    write("+ ");
                }

                int nextSize = maxLineLength - lineLength - 2;
                if (nextSize <= 0) {
                    writeLn();
                    nextSize = maxLineLength - lineLength - 2;
                }

                int end = Math.min(i + nextSize, string.length());

                // TODO GR-38632 (CH): fails in normal usage - output ok though
                // assert lineLength + (end - i) + 2 < maxLineLength;
                write("\"");
                write(string.substring(i, end));
                write("\"");
                size = nextSize;
            }

            return "";
        } else if (!Character.isAlphabetic(firstCharacter) && firstCharacter != '+') {
            return m;
        }

        if (!lineWrapping && indentLineWrapping) {
            indent(LINE_WRAP_INDENTS);
        }
        lineWrapping = true;
        lineLength = 0;
        write(LN);
        writeIndent();
        return m;
    }

    private void writeIndent() throws IOException {
        lineLength += indentSize();
        for (int i = 0; i < indent; i++) {
            writer.write(IDENT_STRING);
        }
        if (linePrefix != null) {
            lineLength += linePrefix.length();
            writer.write(linePrefix);
        }
    }

    private int indentSize() {
        return IDENT_STRING.length() * indent;
    }

    private static class TrimTrailingSpaceWriter extends Writer {

        private final Writer delegate;
        private final StringBuilder buffer = new StringBuilder();

        TrimTrailingSpaceWriter(Writer delegate) {
            this.delegate = delegate;
        }

        @Override
        public void close() throws IOException {
            this.delegate.close();
        }

        @Override
        public void flush() throws IOException {
            this.delegate.flush();
        }

        @Override
        public void write(char[] cbuf, int off, int len) throws IOException {
            buffer.append(cbuf, off, len);
            int newLinePoint = buffer.indexOf(LN);

            if (newLinePoint != -1) {
                String lhs = trimTrailing(buffer.substring(0, newLinePoint));
                delegate.write(lhs);
                delegate.write(LN);
                buffer.delete(0, newLinePoint + LN.length());
            }
        }

        private static String trimTrailing(String s) {
            int cut = 0;
            for (int i = s.length() - 1; i >= 0; i--) {
                if (Character.isWhitespace(s.charAt(i))) {
                    cut++;
                } else {
                    break;
                }
            }
            if (cut > 0) {
                return s.substring(0, s.length() - cut);
            }
            return s;
        }
    }

}<|MERGE_RESOLUTION|>--- conflicted
+++ resolved
@@ -188,15 +188,7 @@
         }
     }
 
-<<<<<<< HEAD
-    static class Foobar<S extends Function<?, ?>, BiFunction> {
-
-    }
-
-    protected void writeClassImpl(CodeTypeElement e) {
-=======
     private void writeClassImpl(CodeTypeElement e) {
->>>>>>> 4ac9f623
         if (e.getDocTree() != null) {
             visitTree(e.getDocTree(), null, e);
         }
@@ -845,15 +837,7 @@
                 break;
             case STATIC_METHOD_REFERENCE:
                 if (e.getString() != null) {
-<<<<<<< HEAD
-                    if (imports == null) {
-                        write(ElementUtils.getSimpleName(e.getType()) + "." + e.getString());
-                    } else {
-                        write(imports.createStaticMethodReference(enclosingElement, e.getType(), e.getString()));
-                    }
-=======
                     write(getImports().createStaticMethodReference(enclosingElement, e.getType(), e.getString()));
->>>>>>> 4ac9f623
                 } else {
                     write("null");
                 }
