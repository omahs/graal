/*
 * Copyright (c) 2016, 2016, Oracle and/or its affiliates. All rights reserved.
 * DO NOT ALTER OR REMOVE COPYRIGHT NOTICES OR THIS FILE HEADER.
 *
 * This code is free software; you can redistribute it and/or modify it
 * under the terms of the GNU General Public License version 2 only, as
 * published by the Free Software Foundation.
 *
 * This code is distributed in the hope that it will be useful, but WITHOUT
 * ANY WARRANTY; without even the implied warranty of MERCHANTABILITY or
 * FITNESS FOR A PARTICULAR PURPOSE.  See the GNU General Public License
 * version 2 for more details (a copy is included in the LICENSE file that
 * accompanied this code).
 *
 * You should have received a copy of the GNU General Public License version
 * 2 along with this work; if not, write to the Free Software Foundation,
 * Inc., 51 Franklin St, Fifth Floor, Boston, MA 02110-1301 USA.
 *
 * Please contact Oracle, 500 Oracle Parkway, Redwood Shores, CA 94065 USA
 * or visit www.oracle.com if you need additional information or have any
 * questions.
 */
package com.oracle.graal.compiler.test;

import org.junit.Test;

import com.oracle.graal.nodes.StructuredGraph;
import com.oracle.graal.nodes.extended.IntegerSwitchNode;
import com.oracle.graal.nodes.java.LoadIndexedNode;
import com.oracle.graal.options.OptionValues;
import com.oracle.graal.phases.Phase;
import com.oracle.graal.phases.common.RemoveValueProxyPhase;
import com.oracle.graal.phases.tiers.Suites;

public class EnumSwitchTest extends GraalCompilerTest {

    enum E {
        E0,
        E1,
        E2,
        E3,
        E4,
        E5,
        E6,
        E7,
        E8,
        E9,
        E10,
        E11,
        E12,
        E13,
        E14,
        E15,
        E16,
        E17,
        E18,
        E19,
        E20
    }

    public int test1Snippet(E e) {
        switch (e) {
            case E0:
                return 0;
            case E1:
                return 1;
            case E2:
                return 2;
            case E3:
                return 3;
            case E4:
                return 4;
            case E5:
                return 5;
            case E6:
                return 6;
            case E7:
                return 7;
            case E8:
                return 8;
            case E9:
                return 9;
            case E10:
                return 10;
            case E11:
                return 11;
            case E12:
                return 12;
            case E13:
                return 13;
            case E14:
                return 14;
            case E15:
                return 15;
            case E16:
                return 16;
            case E17:
                return 17;
            case E18:
                return 18;
            case E19:
                return 19;
            case E20:
                return 20;
            default:
                return -1;
        }
    }

    @Test
    public void test1() {
        for (E e : E.values()) {
            test("test1Snippet", e);
        }
        test("test1Snippet", new Object[]{null});
    }

    public int test2Snippet(E e) {
        switch (e) {
            case E5:
            case E19:
            case E20:
                return 1;
            case E8:
            case E9:
            case E10:
                return 2;
        }
        return -1;
    }

    @Test
    public void test2() {
        for (E e : E.values()) {
            test("test2Snippet", e);
        }
        test("test2Snippet", new Object[]{null});
    }

    @Override
<<<<<<< HEAD
    protected Suites createSuites(OptionValues options) {
        Suites ret = super.createSuites(options);
        ret.getHighTier().prependPhase(new Phase("CheckGraphPhase") {
=======
    protected Suites createSuites() {
        Suites ret = super.createSuites();
        ret.getHighTier().prependPhase(new Phase() {
>>>>>>> beb0da8e
            @Override
            protected void run(StructuredGraph graph) {
                /* Array load from the enum switch map. */
                assertTrue(graph.getNodes().filter(LoadIndexedNode.class).count() == 1);
                /* The actual switch. */
                assertTrue(graph.getNodes().filter(IntegerSwitchNode.class).count() == 1);
            }

            @Override
            protected CharSequence getName() {
                return "CheckGraphPhase";
            }
        });
        ret.getHighTier().findPhase(RemoveValueProxyPhase.class).add(new Phase() {
            @Override
            protected void run(StructuredGraph graph) {
                /* Re-writing of the switch cases eliminates the array load. */
                assertTrue(graph.getNodes().filter(LoadIndexedNode.class).count() == 0);
                /* The switch is still there. */
                assertTrue(graph.getNodes().filter(IntegerSwitchNode.class).count() == 1);
            }

            @Override
            protected CharSequence getName() {
                return "CheckGraphPhase";
            }
        });
        return ret;
    }
}<|MERGE_RESOLUTION|>--- conflicted
+++ resolved
@@ -138,15 +138,9 @@
     }
 
     @Override
-<<<<<<< HEAD
     protected Suites createSuites(OptionValues options) {
         Suites ret = super.createSuites(options);
-        ret.getHighTier().prependPhase(new Phase("CheckGraphPhase") {
-=======
-    protected Suites createSuites() {
-        Suites ret = super.createSuites();
         ret.getHighTier().prependPhase(new Phase() {
->>>>>>> beb0da8e
             @Override
             protected void run(StructuredGraph graph) {
                 /* Array load from the enum switch map. */
